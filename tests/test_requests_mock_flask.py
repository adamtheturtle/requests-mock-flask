--- conflicted
+++ resolved
@@ -9,13 +9,9 @@
 import uuid
 from typing import Tuple
 
-<<<<<<< HEAD
 import requests
 import responses
-from flask import Flask, Response, jsonify, request
-=======
 from flask import Flask, Response, jsonify, make_response, request
->>>>>>> 1371dd59
 from flask_negotiate import consumes
 
 from requests_mock_flask import add_flask_app_to_mock
