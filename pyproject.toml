[build-system]
build-backend = "setuptools.build_meta"
requires = [
    "pip",
    "setuptools",
    "setuptools-scm[toml]>=7.1",
    "wheel",
]

[project]
name = "requests-mock-flask"
description = "Helpers to use requests_mock and responses with a Flask test client."
readme = { file = "README.rst", content-type = "text/x-rst" }
keywords = [
    "flask",
    "mock",
    "requests",
]
license = { file = "LICENSE" }
authors = [
    { name = "Adam Dangoor", email = "adamdangoor@gmail.com" },
]
requires-python = ">=3.12"
classifiers = [
    "Development Status :: 5 - Production/Stable",
    "Environment :: Web Environment",
    "Framework :: Pytest",
    "License :: OSI Approved :: MIT License",
    "Operating System :: POSIX",
    "Programming Language :: Python :: 3 :: Only",
    "Programming Language :: Python :: 3.12",
]
dynamic = [
    "version",
]
dependencies = [
    "werkzeug>=2.3",
]
optional-dependencies.dev = [
    "actionlint-py==1.7.1.15",
    "beartype==0.18.5",
    "check-manifest==0.49",
    "deptry==0.20.0",
    "doc8==1.1.2",
    "doccmd==2024.9.16",
    "flask==3.0.3",
    "furo==2024.8.6",
    "httpretty==1.1.4",
    "interrogate==1.7.0",
    "mypy==1.11.2",
    "pre-commit==3.8.0",
    "pylint==3.2.7",
    "pyproject-fmt==2.2.3",
    "pyright==1.1.380",
    "pyroma==4.2",
    "pytest==8.3.3",
    "pytest-cov==5.0.0",
    "requests==2.32.3",
    "requests-mock==1.12.1",
    "responses==0.25.3",
    "ruff==0.6.5",
    # We add shellcheck-py not only for shell scripts and shell code blocks,
    # but also because having it installed means that ``actionlint-py`` will
    # use it to lint shell commands in GitHub workflow files.
    "shellcheck-py==0.10.0.1",
    "sphinx==8.0.2",
    "sphinx-copybutton==0.5.2",
    "sphinx-substitution-extensions==2024.8.6",
    "sphinxcontrib-spelling==8",
<<<<<<< HEAD
    "sybil==7.0.0",
    "sybil-extras==2024.9.16",
    "types-requests==2.32.0.20240907",
=======
    "sybil==7.1.0",
    "sybil-extras==2024.9.14.4",
    "types-requests==2.32.0.20240914",
>>>>>>> 290da5b1
    "vulture==2.11",
]
urls.Source = "https://github.com/adamtheturtle/requests-mock-flask"

[tool.setuptools]
zip-safe = false

[tool.setuptools.packages.find]
where = [
    "src",
]

[tool.setuptools.package-data]
requests_mock_flask = [
    "py.typed",
]

[tool.distutils.bdist_wheel]
universal = true

[tool.setuptools_scm]

[tool.ruff]
line-length = 79

lint.select = [
    "ALL",
]
lint.ignore = [
    # We do not annotate the type of 'self'.
    "ANN101",
    # We are happy to manage our own "complexity".
    "C901",
    # Ruff warns that this conflicts with the formatter.
    "COM812",
    # Allow our chosen docstring line-style - no one-line summary.
    "D200",
    "D205",
    "D212",
    "D415",
    # Ruff warns that this conflicts with the formatter.
    "ISC001",
    # Allow 'assert' as we use it for tests.
    "S101",
]

lint.per-file-ignores."tests/test_*.py" = [
    # Do not require tests to have a one-line summary.
    "D205",
]

# Do not automatically remove commented out code.
# We comment out code during development, and with VSCode auto-save, this code
# is sometimes annoyingly removed.
lint.unfixable = [
    "ERA001",
]
lint.pydocstyle.convention = "google"

[tool.pylint]

[tool.pylint.'MASTER']

# Pickle collected data for later comparisons.
persistent = true

# Use multiple processes to speed up Pylint.
jobs = 0

# List of plugins (as comma separated values of python modules names) to load,
# usually to register additional checkers.
# See https://chezsoi.org/lucas/blog/pylint-strict-base-configuration.html.
# We do not use the plugins:
# - pylint.extensions.code_style
# - pylint.extensions.magic_value
# - pylint.extensions.while_used
# as they seemed to get in the way.
load-plugins = [
    'pylint.extensions.bad_builtin',
    'pylint.extensions.comparison_placement',
    'pylint.extensions.consider_refactoring_into_while_condition',
    'pylint.extensions.docparams',
    'pylint.extensions.dunder',
    'pylint.extensions.eq_without_hash',
    'pylint.extensions.for_any_all',
    'pylint.extensions.mccabe',
    'pylint.extensions.no_self_use',
    'pylint.extensions.overlapping_exceptions',
    'pylint.extensions.private_import',
    'pylint.extensions.redefined_loop_name',
    'pylint.extensions.redefined_variable_type',
    'pylint.extensions.set_membership',
    'pylint.extensions.typing',
]

# Allow loading of arbitrary C extensions. Extensions are imported into the
# active Python interpreter and may run arbitrary code.
unsafe-load-any-extension = false

[tool.pylint.'MESSAGES CONTROL']

# Enable the message, report, category or checker with the given id(s). You can
# either give multiple identifier separated by comma (,) or put this option
# multiple time (only on the command line, not in the configuration file where
# it should appear only once). See also the "--disable" option for examples.
enable = [
    'bad-inline-option',
    'deprecated-pragma',
    'file-ignored',
    'spelling',
    'use-symbolic-message-instead',
    'useless-suppression',
]

# Disable the message, report, category or checker with the given id(s). You
# can either give multiple identifiers separated by comma (,) or put this
# option multiple times (only on the command line, not in the configuration
# file where it should appear only once).You can also use "--disable=all" to
# disable everything first and then reenable specific checks. For example, if
# you want to run only the similarities checker, you can use "--disable=all
# --enable=similarities". If you want to run only the classes checker, but have
# no Warning level messages displayed, use"--disable=all --enable=classes
# --disable=W"

disable = [
    'too-few-public-methods',
    'too-many-locals',
    'too-many-arguments',
    'too-many-instance-attributes',
    'too-many-return-statements',
    'too-many-lines',
    'locally-disabled',
    # Let ruff handle long lines
    'line-too-long',
    # Let ruff handle unused imports
    'unused-import',
    # Let ruff deal with sorting
    'ungrouped-imports',
    # We don't need everything to be documented because of mypy
    'missing-type-doc',
    'missing-return-type-doc',
    # Too difficult to please
    'duplicate-code',
    # Let ruff handle imports
    'wrong-import-order',
]

[tool.pylint.'FORMAT']

# Allow the body of an if to be on the same line as the test if there is no
# else.
single-line-if-stmt = false

[tool.pylint.'SPELLING']

# Spelling dictionary name. Available dictionaries: none. To make it working
# install python-enchant package.
spelling-dict = 'en_US'

# A path to a file that contains private dictionary; one word per line.
spelling-private-dict-file = 'spelling_private_dict.txt'

# Tells whether to store unknown words to indicated private dictionary in
# --spelling-private-dict-file option instead of raising a message.
spelling-store-unknown-words = 'no'

[tool.check-manifest]

ignore = [
    "*.enc",
    ".pre-commit-config.yaml",
    ".vscode/*.json",
    "readthedocs.yaml",
    "conftest.py",
    "CHANGELOG.rst",
    "CODE_OF_CONDUCT.rst",
    "CONTRIBUTING.rst",
    "LICENSE",
    "Makefile",
    "ci",
    "ci/**",
    "codecov.yaml",
    "docs",
    "docs/**",
    ".git_archival.txt",
    "spelling_private_dict.txt",
    "tests",
    "tests/**",
    "lint.mk",
]

[tool.deptry]
pep621_dev_dependency_groups = [
    "dev",
]

[tool.pyproject-fmt]
indent = 4
keep_full_version = true

[tool.pytest.ini_options]

xfail_strict = true
log_cli = true

[tool.coverage.run]

branch = true

[tool.coverage.report]

exclude_also = [
    "if TYPE_CHECKING:",
]

[tool.mypy]

strict = true

[tool.pyright]
reportUnnecessaryTypeIgnoreComment = true
typeCheckingMode = "strict"

[tool.interrogate]
fail-under = 100
omit-covered-files = true
verbose = 2

[tool.doc8]

max_line_length = 2000
ignore_path = [
    "./.eggs",
    "./docs/build",
    "./docs/build/spelling/output.txt",
    "./node_modules",
    "./src/*.egg-info/",
    "./src/*/_setuptools_scm_version.txt",
]<|MERGE_RESOLUTION|>--- conflicted
+++ resolved
@@ -67,15 +67,9 @@
     "sphinx-copybutton==0.5.2",
     "sphinx-substitution-extensions==2024.8.6",
     "sphinxcontrib-spelling==8",
-<<<<<<< HEAD
-    "sybil==7.0.0",
+    "sybil==7.1.0",
     "sybil-extras==2024.9.16",
-    "types-requests==2.32.0.20240907",
-=======
-    "sybil==7.1.0",
-    "sybil-extras==2024.9.14.4",
     "types-requests==2.32.0.20240914",
->>>>>>> 290da5b1
     "vulture==2.11",
 ]
 urls.Source = "https://github.com/adamtheturtle/requests-mock-flask"
