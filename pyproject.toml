[build-system]
build-backend = "setuptools.build_meta"
requires = [
    "setuptools",
    "setuptools-scm[toml]>=7.1",
    "wheel",
]

[project]
name = "requests-mock-flask"
description = "Helpers to use requests_mock and responses with a Flask test client."
readme = { file = "README.rst", content-type = "text/x-rst" }
keywords = [
    "flask",
    "mock",
    "requests",
]
license = { file = "LICENSE" }
authors = [
    { name = "Adam Dangoor", email = "adamdangoor@gmail.com" },
]
requires-python = ">=3.12"
classifiers = [
    "Development Status :: 5 - Production/Stable",
    "Environment :: Web Environment",
    "Framework :: Pytest",
    "License :: OSI Approved :: MIT License",
    "Operating System :: Microsoft :: Windows",
    "Operating System :: POSIX",
    "Programming Language :: Python :: 3 :: Only",
    "Programming Language :: Python :: 3.12",
    "Programming Language :: Python :: 3.13",
]
dynamic = [
    "version",
]
dependencies = [
    "httpretty>=1.1.4",
    "requests-mock>=1.12.1",
    # Ignore 0.25.5 because of https://github.com/getsentry/responses/issues/751.
    "responses>=0.25.3,!=0.25.5",
    "werkzeug>=2.3",
]
optional-dependencies.dev = [
    "actionlint-py==1.7.7.23",
    "beartype==0.19.0",
    "check-manifest==0.50",
    "deptry==0.23.0",
    "doc8==1.1.2",
    "doccmd==2025.3.6",
    "docformatter==1.7.5",
    "flask==3.1.0",
    "furo==2024.8.6",
    "interrogate==1.7.0",
    "mypy[faster-cache]==1.15.0",
    "mypy-strict-kwargs==2024.12.25",
    "pre-commit==4.1.0",
    "pylint==3.3.4",
    "pylint-per-file-ignores==1.4.0",
    "pyproject-fmt==2.5.1",
    "pyright==1.1.396",
    "pyroma==4.2",
    "pytest==8.3.5",
    "pytest-cov==6.0.0",
    "requests==2.32.3",
    "ruff==0.9.9",
    # We add shellcheck-py not only for shell scripts and shell code blocks,
    # but also because having it installed means that ``actionlint-py`` will
    # use it to lint shell commands in GitHub workflow files.
    "shellcheck-py==0.10.0.1",
    "shfmt-py==3.7.0.1",
    "sphinx==8.2.3",
    "sphinx-copybutton==0.5.2",
    "sphinx-lint==1.0.0",
    "sphinx-pyproject==0.3.0",
    "sphinx-substitution-extensions==2025.3.3",
    "sphinxcontrib-spelling==8.0.1",
    "sybil==9.1.0",
<<<<<<< HEAD
    "sybil-extras==2025.3.6",
    "types-requests==2.32.0.20250301",
=======
    "sybil-extras==2025.2.19.1",
    "types-requests==2.32.0.20250306",
>>>>>>> 8af86e37
    "vulture==2.14",
    "yamlfix==1.17.0",
]
optional-dependencies.release = [ "check-wheel-contents==0.6.1" ]
urls.Documentation = "https://adamtheturtle.github.io/requests-mock-flask/"
urls.Source = "https://github.com/adamtheturtle/requests-mock-flask"

[tool.setuptools]
zip-safe = false

[tool.setuptools.packages.find]
where = [
    "src",
]

[tool.setuptools.package-data]
requests_mock_flask = [
    "py.typed",
]

[tool.distutils.bdist_wheel]
universal = true

[tool.setuptools_scm]

# This keeps the start of the version the same as the last release.
# This is useful for our documentation to include e.g. binary links
# to the latest released binary.
#
# Code to match this is in ``conf.py``.
version_scheme = "post-release"

[tool.ruff]
line-length = 79

lint.select = [
    "ALL",
]
lint.ignore = [
    # Ruff warns that this conflicts with the formatter.
    "COM812",
    # Allow our chosen docstring line-style - no one-line summary.
    "D200",
    "D205",
    "D212",
    # Ruff warns that this conflicts with the formatter.
    "ISC001",
]

lint.per-file-ignores."doccmd_*.py" = [
    # Allow asserts in docs.
    "S101",
]

lint.per-file-ignores."tests/test_*.py" = [
    # Do not require tests to have a one-line summary.
    "D205",
    # Allow 'assert' as we use it for tests.
    "S101",
]

# Do not automatically remove commented out code.
# We comment out code during development, and with VSCode auto-save, this code
# is sometimes annoyingly removed.
lint.unfixable = [
    "ERA001",
]
lint.pydocstyle.convention = "google"

[tool.pylint]

[tool.pylint.'MASTER']

# Pickle collected data for later comparisons.
persistent = true

# Use multiple processes to speed up Pylint.
jobs = 0

# List of plugins (as comma separated values of python modules names) to load,
# usually to register additional checkers.
# See https://chezsoi.org/lucas/blog/pylint-strict-base-configuration.html.
# We do not use the plugins:
# - pylint.extensions.code_style
# - pylint.extensions.magic_value
# - pylint.extensions.while_used
# as they seemed to get in the way.
load-plugins = [
    "pylint_per_file_ignores",
    'pylint.extensions.bad_builtin',
    'pylint.extensions.comparison_placement',
    'pylint.extensions.consider_refactoring_into_while_condition',
    'pylint.extensions.docparams',
    'pylint.extensions.dunder',
    'pylint.extensions.eq_without_hash',
    'pylint.extensions.for_any_all',
    'pylint.extensions.mccabe',
    'pylint.extensions.no_self_use',
    'pylint.extensions.overlapping_exceptions',
    'pylint.extensions.private_import',
    'pylint.extensions.redefined_loop_name',
    'pylint.extensions.redefined_variable_type',
    'pylint.extensions.set_membership',
    'pylint.extensions.typing',
]

# Allow loading of arbitrary C extensions. Extensions are imported into the
# active Python interpreter and may run arbitrary code.
unsafe-load-any-extension = false

[tool.pylint.'MESSAGES CONTROL']

# Enable the message, report, category or checker with the given id(s). You can
# either give multiple identifier separated by comma (,) or put this option
# multiple time (only on the command line, not in the configuration file where
# it should appear only once). See also the "--disable" option for examples.
enable = [
    'bad-inline-option',
    'deprecated-pragma',
    'file-ignored',
    'spelling',
    'use-symbolic-message-instead',
    'useless-suppression',
]

# Disable the message, report, category or checker with the given id(s). You
# can either give multiple identifiers separated by comma (,) or put this
# option multiple times (only on the command line, not in the configuration
# file where it should appear only once).You can also use "--disable=all" to
# disable everything first and then reenable specific checks. For example, if
# you want to run only the similarities checker, you can use "--disable=all
# --enable=similarities". If you want to run only the classes checker, but have
# no Warning level messages displayed, use"--disable=all --enable=classes
# --disable=W"

disable = [
    'too-few-public-methods',
    'too-many-locals',
    'too-many-arguments',
    'too-many-instance-attributes',
    'too-many-return-statements',
    'too-many-lines',
    'locally-disabled',
    # Let ruff handle long lines
    'line-too-long',
    # Let ruff handle unused imports
    'unused-import',
    # Let ruff deal with sorting
    'ungrouped-imports',
    # We don't need everything to be documented because of mypy
    'missing-type-doc',
    'missing-return-type-doc',
    # Too difficult to please
    'duplicate-code',
    # Let ruff handle imports
    'wrong-import-order',
]

# We ignore invalid names because:
# - We want to use generated module names, which may not be valid, but are never seen.
# - We want to use global variables in documentation, which may not be uppercase
per-file-ignores = [
    "docs/:invalid-name",
    "doccmd_README_rst.*.py:invalid-name",
]

[tool.pylint.'FORMAT']

# Allow the body of an if to be on the same line as the test if there is no
# else.
single-line-if-stmt = false

[tool.pylint.'SPELLING']

# Spelling dictionary name. Available dictionaries: none. To make it working
# install python-enchant package.
spelling-dict = 'en_US'

# A path to a file that contains private dictionary; one word per line.
spelling-private-dict-file = 'spelling_private_dict.txt'

# Tells whether to store unknown words to indicated private dictionary in
# --spelling-private-dict-file option instead of raising a message.
spelling-store-unknown-words = 'no'

[tool.docformatter]
make-summary-multi-line = true

[tool.check-manifest]

ignore = [
    ".checkmake-config.ini",
    ".yamlfmt",
    "*.enc",
    ".pre-commit-config.yaml",
    ".vscode/*.json",
    "conftest.py",
    "CHANGELOG.rst",
    "CODE_OF_CONDUCT.rst",
    "CONTRIBUTING.rst",
    "LICENSE",
    "Makefile",
    "ci",
    "ci/**",
    "codecov.yaml",
    "docs",
    "docs/**",
    ".git_archival.txt",
    "spelling_private_dict.txt",
    "tests",
    "tests/**",
    "lint.mk",
]

[tool.deptry]
pep621_dev_dependency_groups = [
    "dev",
    "release",
]

[tool.pyproject-fmt]
indent = 4
keep_full_version = true
max_supported_python = "3.13"

[tool.pytest.ini_options]

xfail_strict = true
log_cli = true

[tool.coverage.run]

branch = true

[tool.coverage.report]

exclude_also = [
    "if TYPE_CHECKING:",
]

[tool.mypy]

strict = true
files = [ "." ]
exclude = [ "build" ]
plugins = [
    "mypy_strict_kwargs",
]
follow_untyped_imports = true

[tool.pyright]

enableTypeIgnoreComments = false
reportUnnecessaryTypeIgnoreComment = true
typeCheckingMode = "strict"

[tool.interrogate]
fail-under = 100
omit-covered-files = true
verbose = 2

[tool.doc8]

max_line_length = 2000
ignore_path = [
    "./.eggs",
    "./docs/build",
    "./docs/build/spelling/output.txt",
    "./node_modules",
    "./src/*.egg-info/",
    "./src/*/_setuptools_scm_version.txt",
]

[tool.vulture]
# Ideally we would limit the paths to the source code where we want to ignore names,
# but Vulture does not enable this.
ignore_names = [
    # pytest configuration
    "pytest_collect_file",
    "pytest_collection_modifyitems",
    "pytest_plugins",
    # pytest fixtures - we name fixtures like this for this purpose
    "fixture_*",
    # Sphinx
    "autoclass_content",
    "autoclass_content",
    "autodoc_member_order",
    "copybutton_exclude",
    "extensions",
    "html_show_copyright",
    "html_show_sourcelink",
    "html_show_sphinx",
    "html_theme",
    "html_theme_options",
    "html_title",
    "htmlhelp_basename",
    "intersphinx_mapping",
    "language",
    "linkcheck_ignore",
    "linkcheck_retries",
    "master_doc",
    "nitpicky",
    "project_copyright",
    "pygments_style",
    "rst_prolog",
    "source_suffix",
    "spelling_word_list_filename",
    "templates_path",
    "warning_is_error",
]

# Duplicate some of .gitignore
exclude = [ ".venv" ]
ignore_decorators = [
    # Ignore Flask routes
    "@app.route",
]

[tool.yamlfix]
section_whitelines = 1
whitelines = 1<|MERGE_RESOLUTION|>--- conflicted
+++ resolved
@@ -76,13 +76,8 @@
     "sphinx-substitution-extensions==2025.3.3",
     "sphinxcontrib-spelling==8.0.1",
     "sybil==9.1.0",
-<<<<<<< HEAD
     "sybil-extras==2025.3.6",
-    "types-requests==2.32.0.20250301",
-=======
-    "sybil-extras==2025.2.19.1",
     "types-requests==2.32.0.20250306",
->>>>>>> 8af86e37
     "vulture==2.14",
     "yamlfix==1.17.0",
 ]
